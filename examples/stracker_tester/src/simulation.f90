!> Various definitions and tools for running an NGA2 simulation
module simulation
   use precision,         only: WP
   use geometry,          only: cfg,nx,Lx
   use fft3d_class,       only: fft3d
   use tpns_class,        only: tpns
   use vfs_class,         only: vfs
   use timetracker_class, only: timetracker
   use ensight_class,     only: ensight
   use surfmesh_class,    only: surfmesh
   use stracker_class,    only: stracker
   use event_class,       only: event
   use monitor_class,     only: monitor
   use pardata_class,     only: pardata
   implicit none
   private
   
   !> Single-phase incompressible flow solver, pressure and implicit solvers, and a time tracker
   type(fft3d),       public :: ps
   type(tpns),        public :: fs
   type(timetracker), public :: time
   type(vfs),         public :: vf

   !> Include structure tracker
   type(stracker) :: strack
 
   !> Ensight postprocessing
   type(ensight)  :: ens_out
   type(event)    :: ens_evt,drop_evt
   type(surfmesh) :: smesh
  
   !> Simulation monitor file
   type(monitor) :: mfile,cflfile,hitfile,cvgfile
   
   public :: simulation_init,simulation_run,simulation_final
   
   !> Private work arrays
   real(WP), dimension(:,:,:), allocatable :: resU,resV,resW
   real(WP), dimension(:,:,:), allocatable :: Ui,Vi,Wi
   real(WP), dimension(:,:,:,:,:), allocatable :: gradU
   
   !> Fluid, forcing, and particle parameters
   real(WP) :: rho,meanU,meanV,meanW
   real(WP) :: Urms0
   real(WP), dimension(3) :: center
   real(WP) :: radius
   
   !> Provide a pardata objects for restarts
   type(pardata) :: df

   !> Type for structure stats
   type :: struct_stats
      real(WP) :: vol
      real(WP) :: x_cg,y_cg,z_cg
      real(WP) :: u_avg,v_avg,w_avg
      real(WP), dimension(3,3) :: Imom
      real(WP), dimension(3) :: lengths
      real(WP), dimension(3,3) :: axes
   end type struct_stats

contains
   
   !> Function that identifies liquid cells
   logical function label_liquid(i,j,k)
      implicit none
      integer, intent(in) :: i,j,k
      if (vf%VF(i,j,k).gt.0.0_WP) then
         label_liquid=.true.
      else
         label_liquid=.false.
      end if
   end function label_liquid

   
   !> Function that defines a level set function for a sphere
   function levelset_sphere(xyz,t) result(G)
      implicit none
      real(WP), dimension(3),intent(in) :: xyz
      real(WP), intent(in) :: t
      real(WP) :: G
      G=radius-sqrt(sum((xyz-center)**2))
   end function levelset_sphere
   
   !> Perform droplet analysis
   subroutine analyse_drops()
      use mpi_f08,   only: MPI_ALLREDUCE,MPI_SUM,MPI_IN_PLACE
      use parallel,  only: MPI_REAL_WP
      use mathtools, only: Pi
      use string,    only: str_medium
      use filesys,   only: makedir,isdir
      character(len=str_medium) :: filename,timestamp
      real(WP), dimension(:), allocatable :: dvol
      integer :: iunit,n,m,ierr
      ! Allocate droplet volume array
      allocate(dvol(1:strack%nstruct)); dvol=0.0_WP
      ! Loop over individual structures
      do n=1,strack%nstruct
         ! Loop over cells in structure and accumulate volume
         do m=1,strack%struct(n)%n_
            dvol(n)=dvol(n)+cfg%vol(strack%struct(n)%map(1,m),strack%struct(n)%map(2,m),strack%struct(n)%map(3,m))*&
            &                 vf%VF(strack%struct(n)%map(1,m),strack%struct(n)%map(2,m),strack%struct(n)%map(3,m))
         end do
      end do
      ! Reduce volume data
      call MPI_ALLREDUCE(MPI_IN_PLACE,dvol,strack%nstruct,MPI_REAL_WP,MPI_SUM,vf%cfg%comm,ierr)
      ! Only root process outputs to a file
      if (cfg%amRoot) then
         if (.not.isdir('diameter')) call makedir('diameter')
         filename='diameter_'; write(timestamp,'(es12.5)') time%t
         open(newunit=iunit,file='diameter/'//trim(adjustl(filename))//trim(adjustl(timestamp)),form='formatted',status='replace',access='stream',iostat=ierr)
         do n=1,strack%nstruct
            ! Output list of diameters
            write(iunit,'(999999(es12.5,x))') (6.0_WP*dvol(n)/Pi)**(1.0_WP/3.0_WP)
         end do
         close(iunit)
      end if
   end subroutine analyse_drops


   !> Perform merge/split analysis
   subroutine analyze_merge_split
      use mpi_f08,  only: MPI_ALLREDUCE,MPI_SUM,MPI_IN_PLACE
      use parallel, only: MPI_REAL_WP
      implicit none
      integer :: iunit
      logical :: file_exists
      type(struct_stats) :: stats

      ! Open the file - Created in simulation_init
      open(newunit=iunit,file="merge_split.csv",form="formatted",status="old",position="append",action="write")
   
      analyze_merges: block
         integer :: n,nn

         ! Traverse merge events
         do n=1,strack%nmerge_master

            call compute_struct_stats(strack%merge_master(n)%newid,stats)
            if (cfg%amRoot) then 
               ! Write merge data to file
               strack%eventcount = strack%eventcount+1
               write(iunit,"(I0)",      advance="no")  strack%eventcount
               write(iunit,"(A)",       advance="no")  ', Merge,'
               do nn=1,strack%merge_master(n)%noldid
                  write(iunit,"(I0)",   advance="no")  strack%merge_master(n)%oldids(nn)
                  write(iunit,"(A)",    advance="no")  ';'
               end do
               write(iunit,"(A)",       advance="no")   ','
               write(iunit,"(I0)",      advance="no")  strack%merge_master(n)%newid
               write(iunit,"(A)",       advance="no")  ','
               write(iunit,"(ES12.5 )", advance="no")  time%t
               write(iunit,"(A)",       advance="no")   ','
               write(iunit,"(ES22.16)", advance="yes") stats%vol
            end if 
         end do
      end block analyze_merges

      analyze_splits: block 
      integer :: n,nn

         ! Traverse split events
         do n=1,strack%nsplit_master
            ! Write stats for each new structure after split
            do nn=1,strack%split_master(n)%nnewid
               call compute_struct_stats(strack%split_master(n)%newids(nn),stats)
               if (cfg%amRoot) then 
                  ! Write merge data to file
                  strack%eventcount = strack%eventcount+1
                  write(iunit,"(I0)",      advance="no")  strack%eventcount
                  write(iunit,"(A)",       advance="no")  ', Split,'
                  write(iunit,"(I0)",      advance="no")  strack%split_master(n)%oldid
                  write(iunit,"(A)",       advance="no")  ','
                  write(iunit,"(I0)",      advance="no")  strack%split_master(n)%newids(nn)
                  write(iunit,"(A)",       advance="no")  ','
                  write(iunit,"(ES12.5 )", advance="no")  time%t
                  write(iunit,"(A)",       advance="no")  ','
                  write(iunit,"(ES22.16)", advance="no")  stats%vol
                  write(iunit,"(A)",       advance="no")  ','
                  write(iunit,"(ES20.12)", advance="no")  stats%x_cg
                  write(iunit,"(A)",       advance="no")  ','
                  write(iunit,"(ES20.12)", advance="no")  stats%y_cg
                  write(iunit,"(A)",       advance="no")  ','
                  write(iunit,"(ES20.12)", advance="no")  stats%z_cg
                  write(iunit,"(A)",       advance="no")  ','
                  write(iunit,"(ES20.12)", advance="no")  stats%u_avg
                  write(iunit,"(A)",       advance="no")  ','
                  write(iunit,"(ES20.12)", advance="no")  stats%v_avg
                  write(iunit,"(A)",       advance="no")  ','
                  write(iunit,"(ES20.12)", advance="no")  stats%lengths(1)
                  write(iunit,"(A)",       advance="no")  ','
                  write(iunit,"(ES20.12)", advance="no")  stats%lengths(2)
                  write(iunit,"(A)",       advance="no")  ','
                  write(iunit,"(ES20.12)", advance="yes")  stats%lengths(3)
               end if 
            end do
         end do
      
      end block analyze_splits

      close(iunit)
   
   contains 
      subroutine compute_struct_stats(id,stats)
         implicit none 
         integer, intent(in) :: id
         type(struct_stats), intent(inout) :: stats

         integer :: n,m
         integer :: lwork,info,ierr
         integer :: ii,jj,kk
         integer  :: per_x,per_y,per_z
         real(WP) :: vol_struct
         real(WP) :: x_vol,y_vol,z_vol
         real(WP) :: u_vol,v_vol,w_vol
         real(WP), dimension(3,3) :: Imom
         real(WP) :: xtmp,ytmp,ztmp
         real(WP), dimension(3) :: lengths
         real(WP), dimension(3,3) :: axes
         
         ! Eigenvalues/eigenvectors
         real(WP), dimension(3,3) :: A
         real(WP), dimension(3) :: d
         integer , parameter :: order = 3
         real(WP), dimension(:), allocatable :: work
         real(WP), dimension(1)   :: lwork_query

         
         ! Query optimal work array size
         call dsyev('V','U',order,A,order,d,lwork_query,-1,info); lwork=int(lwork_query(1)); allocate(work(lwork))

         ! Initialize values
         vol_struct    = 0.0_WP ! Structure volume
         x_vol = 0.0_WP; y_vol = 0.0_WP; z_vol = 0.0_WP ! Center of gravity
         u_vol = 0.0_WP; v_vol = 0.0_WP; w_vol = 0.0_WP ! Average velocity inside struct

         ! Find new structure with matching newid
         do n=1,strack%nstruct
            ! Only deal with structure matching newid
            if (strack%struct(n)%id.eq.id) then
               
               ! Periodicity
               per_x = strack%struct(n)%per(1)
               per_y = strack%struct(n)%per(2)
               per_z = strack%struct(n)%per(3)
               
               ! Loop over cells in new structure and accumulate statistics
               do m=1,strack%struct(n)%n_

                  ! Indices of cells in structure
                  ii=strack%struct(n)%map(1,m) 
                  jj=strack%struct(n)%map(2,m) 
                  kk=strack%struct(n)%map(3,m)

                  ! Location of struct node
                  xtmp = strack%vf%cfg%xm(ii)-per_x*strack%vf%cfg%xL
                  ytmp = strack%vf%cfg%ym(jj)-per_y*strack%vf%cfg%yL
                  ztmp = strack%vf%cfg%zm(kk)-per_z*strack%vf%cfg%zL

                  ! Volume
                  vol_struct = vol_struct + strack%vf%cfg%vol(ii,jj,kk)*strack%vf%VF(ii,jj,kk)
                  
                  ! Center of gravity
                  x_vol = x_vol + xtmp*strack%vf%cfg%vol(ii,jj,kk)*strack%vf%VF(ii,jj,kk)
                  y_vol = y_vol + ytmp*strack%vf%cfg%vol(ii,jj,kk)*strack%vf%VF(ii,jj,kk)
                  z_vol = z_vol + ztmp*strack%vf%cfg%vol(ii,jj,kk)*strack%vf%VF(ii,jj,kk)
                  
                  ! Average velocity inside struct
                  u_vol = u_vol + fs%U(ii,jj,kk)*strack%vf%cfg%vol(ii,jj,kk)*strack%vf%VF(ii,jj,kk)
                  v_vol = v_vol + fs%V(ii,jj,kk)*strack%vf%cfg%vol(ii,jj,kk)*strack%vf%VF(ii,jj,kk)
                  w_vol = w_vol + fs%W(ii,jj,kk)*strack%vf%cfg%vol(ii,jj,kk)*strack%vf%VF(ii,jj,kk)
               end do
            end if
         end do

         ! Sum parallel stats
         call MPI_ALLREDUCE(MPI_IN_PLACE,vol_struct,1,MPI_REAL_WP,MPI_SUM,strack%vf%cfg%comm,ierr)
         call MPI_ALLREDUCE(MPI_IN_PLACE,x_vol,1,MPI_REAL_WP,MPI_SUM,strack%vf%cfg%comm,ierr)
         call MPI_ALLREDUCE(MPI_IN_PLACE,y_vol,1,MPI_REAL_WP,MPI_SUM,strack%vf%cfg%comm,ierr)
         call MPI_ALLREDUCE(MPI_IN_PLACE,z_vol,1,MPI_REAL_WP,MPI_SUM,strack%vf%cfg%comm,ierr)
         call MPI_ALLREDUCE(MPI_IN_PLACE,u_vol,1,MPI_REAL_WP,MPI_SUM,strack%vf%cfg%comm,ierr)
         call MPI_ALLREDUCE(MPI_IN_PLACE,v_vol,1,MPI_REAL_WP,MPI_SUM,strack%vf%cfg%comm,ierr)
         call MPI_ALLREDUCE(MPI_IN_PLACE,w_vol,1,MPI_REAL_WP,MPI_SUM,strack%vf%cfg%comm,ierr)
         
         ! Moments of inertia
         Imom=0.0_WP
         do n=1,strack%nstruct
            ! Only deal with structure matching newid
            if (strack%struct(n)%id.eq.strack%merge_master(n)%newid) then

               ! Periodicity
               per_x = strack%struct(n)%per(1)
               per_y = strack%struct(n)%per(2)
               per_z = strack%struct(n)%per(3)
                  
               ! Loop over cells in new structure and accumulate statistics
               do m=1,strack%struct(n)%n_

                  ! Indices of cells in structure
                  ii=strack%struct(n)%map(1,m) 
                  jj=strack%struct(n)%map(2,m) 
                  kk=strack%struct(n)%map(3,m)

                  ! Location of struct node
                  xtmp = strack%vf%cfg%xm(ii)-per_x*strack%vf%cfg%xL-x_vol/vol_struct
                  ytmp = strack%vf%cfg%ym(jj)-per_y*strack%vf%cfg%yL-y_vol/vol_struct
                  ztmp = strack%vf%cfg%zm(kk)-per_z*strack%vf%cfg%zL-z_vol/vol_struct

                  ! Moment of Inertia
                  Imom(1,1) = Imom(1,1) + (ytmp**2 + ztmp**2)*strack%vf%cfg%vol(ii,jj,kk)*strack%vf%VF(ii,jj,kk)
                  Imom(2,2) = Imom(2,2) + (xtmp**2 + ztmp**2)*strack%vf%cfg%vol(ii,jj,kk)*strack%vf%VF(ii,jj,kk)
                  Imom(3,3) = Imom(3,3) + (xtmp**2 + ytmp**2)*strack%vf%cfg%vol(ii,jj,kk)*strack%vf%VF(ii,jj,kk)
                  
                  Imom(1,2) = Imom(1,2) - xtmp*ytmp*strack%vf%cfg%vol(ii,jj,kk)*strack%vf%VF(ii,jj,kk)
                  Imom(1,3) = Imom(1,3) - xtmp*ztmp*strack%vf%cfg%vol(ii,jj,kk)*strack%vf%VF(ii,jj,kk)
                  Imom(2,3) = Imom(2,3) - ytmp*ztmp*strack%vf%cfg%vol(ii,jj,kk)*strack%vf%VF(ii,jj,kk)
               end do 
            end if
         end do

         ! Sum parallel stats on Imom
         do n=1,3
            call MPI_ALLREDUCE(MPI_IN_PLACE,Imom(:,n),3,MPI_REAL_WP,MPI_SUM,strack%vf%cfg%comm,ierr)
         end do

         ! Characteristic lengths and principle axes
         ! Eigenvalues/eigenvectors of moments of inertia tensor
         A = Imom
         n = 3
         call dsyev('V','U',n,Imom,n,d,work,lwork,info)
         ! Get rid of very small negative values (due to machine accuracy)
         d = max(0.0_WP,d)
         ! Store characteristic lengths
         lengths(1) = sqrt(5.0_WP/2.0_WP*abs(d(2)+d(3)-d(1))/vol_struct)
         lengths(2) = sqrt(5.0_WP/2.0_WP*abs(d(3)+d(1)-d(2))/vol_struct)
         lengths(3) = sqrt(5.0_WP/2.0_WP*abs(d(1)+d(2)-d(3))/vol_struct)
         ! Zero out length in 3rd dimension if 2D
         if (strack%vf%cfg%nx.eq.1.or.strack%vf%cfg%ny.eq.1.or.strack%vf%cfg%nz.eq.1) lengths(3)=0.0_WP
         ! Store principal axes
         axes(:,:) = A

         ! Finish computing qantities
         stats%vol     = vol_struct
         stats%x_cg    = x_vol/vol_struct
         stats%y_cg    = y_vol/vol_struct
         stats%z_cg    = z_vol/vol_struct
         stats%u_avg   = u_vol/vol_struct
         stats%v_avg   = v_vol/vol_struct
         stats%w_avg   = w_vol/vol_struct
         stats%Imom    = Imom 
         stats%lengths = lengths
         stats%axes    = axes

      end subroutine compute_struct_stats

   end subroutine analyze_merge_split
   
   
   !> Initialization of problem solver
   subroutine simulation_init
      use param, only: param_read
      implicit none
      
      ! Allocate work arrays
      allocate_work_arrays: block
         allocate(resU         (cfg%imino_:cfg%imaxo_,cfg%jmino_:cfg%jmaxo_,cfg%kmino_:cfg%kmaxo_))
         allocate(resV         (cfg%imino_:cfg%imaxo_,cfg%jmino_:cfg%jmaxo_,cfg%kmino_:cfg%kmaxo_))
         allocate(resW         (cfg%imino_:cfg%imaxo_,cfg%jmino_:cfg%jmaxo_,cfg%kmino_:cfg%kmaxo_))
         allocate(Ui           (cfg%imino_:cfg%imaxo_,cfg%jmino_:cfg%jmaxo_,cfg%kmino_:cfg%kmaxo_))
         allocate(Vi           (cfg%imino_:cfg%imaxo_,cfg%jmino_:cfg%jmaxo_,cfg%kmino_:cfg%kmaxo_))
         allocate(Wi           (cfg%imino_:cfg%imaxo_,cfg%jmino_:cfg%jmaxo_,cfg%kmino_:cfg%kmaxo_))
         allocate(gradU(1:3,1:3,cfg%imino_:cfg%imaxo_,cfg%jmino_:cfg%jmaxo_,cfg%kmino_:cfg%kmaxo_))
      end block allocate_work_arrays
      
      ! Initialize time tracker with 2 subiterations
      initialize_timetracker: block
         time=timetracker(amRoot=cfg%amRoot)
         call param_read('Max timestep size',time%dtmax)
         call param_read('Max cfl number',time%cflmax,default=time%cflmax)
         call param_read('Max time',time%tmax)
         time%dt=time%dtmax
         time%itmax=2
      end block initialize_timetracker

      ! Initialize our VOF solver and field
      create_and_initialize_vof: block
         use vfs_class, only:lvira,plicnet,remap_storage,VFhi,VFlo
         use random, only: random_uniform
         use mms_geom, only: cube_refine_vol
         use precision, only: I4
         use MPI, only: MPI_INTEGER,MPI_MAX
         real(WP), dimension(3,8) :: cube_vertex
         real(WP), dimension(3) :: v_cent,a_cent
         real(WP) :: vol,area
         integer, parameter :: amr_ref_lvl=4
         integer :: i,j,k,n,si,sj,sk
         integer :: nD,nDrop
         integer(kind=I4), allocatable, dimension(:) :: seed
         integer(kind=I4) :: nseed
         integer :: ierr
         ! Create a VOF solver with r2p reconstruction
         call vf%initialize(cfg=cfg,reconstruction_method=lvira,transport_method=remap_storage,name='VOF')
         ! Create structure tracker
         call strack%initialize(vf=vf,phase=0,make_label=label_liquid,name='stracker_test')
         ! Initialize our bubble via r2p planes
         call param_read('Droplet diameter',radius); radius=radius/2.0_WP
         call param_read('Number of droplet',nDrop);
         ! Provide seed for random number generator
         call random_seed(size=nseed)
         allocate(seed(nseed))
         seed(:)=1
         call random_seed(put=seed)
         do nD=1,nDrop
            center=[random_uniform(vf%cfg%x(vf%cfg%imin),vf%cfg%x(vf%cfg%imax+1)), &
                    random_uniform(vf%cfg%y(vf%cfg%jmin),vf%cfg%y(vf%cfg%jmax+1)), &
                    random_uniform(vf%cfg%z(vf%cfg%kmin),vf%cfg%z(vf%cfg%kmax+1))  ]
                     
            do k=vf%cfg%kmino_,vf%cfg%kmaxo_
               do j=vf%cfg%jmino_,vf%cfg%jmaxo_
                  do i=vf%cfg%imino_,vf%cfg%imaxo_
                     ! Set cube vertices
                     n=0
                     do sk=0,1
                        do sj=0,1
                           do si=0,1
                              n=n+1; cube_vertex(:,n)=[vf%cfg%x(i+si),vf%cfg%y(j+sj),vf%cfg%z(k+sk)]
                           end do
                        end do
                     end do
                     ! Call adaptive refinement code to get volume and barycenters recursively
                     vol=0.0_WP; area=0.0_WP; v_cent=0.0_WP; a_cent=0.0_WP
                     call cube_refine_vol(cube_vertex,vol,area,v_cent,a_cent,levelset_sphere,0.0_WP,amr_ref_lvl)
                     vf%VF(i,j,k)=min(1.0_WP,vf%VF(i,j,k)+vol/vf%cfg%vol(i,j,k))
                     if (vf%VF(i,j,k).ge.VFlo.and.vf%VF(i,j,k).le.VFhi) then
                        vf%Lbary(:,i,j,k)=v_cent
                        vf%Gbary(:,i,j,k)=([vf%cfg%xm(i),vf%cfg%ym(j),vf%cfg%zm(k)]-vf%VF(i,j,k)*vf%Lbary(:,i,j,k))/(1.0_WP-vf%VF(i,j,k))
                     else
                        vf%Lbary(:,i,j,k)=[vf%cfg%xm(i),vf%cfg%ym(j),vf%cfg%zm(k)]
                        vf%Gbary(:,i,j,k)=[vf%cfg%xm(i),vf%cfg%ym(j),vf%cfg%zm(k)]
                     end if
                     ! Set stracker id
                     if (vol.gt.0.0_WP) then
                        strack%id(i,j,k)=nD
                        if (nD.eq.4) then    ! Test growth (merge2)
                           strack%id(i,j,k)=0
                        end if   
                     end if
                  end do
               end do
            end do
         end do
         call vf%cfg%sync(vf%VF)
         call vf%cfg%sync(strack%id)

         ! Initialize id counter to be consistent with id's
         strack%idcount=maxval(strack%id)
         call MPI_ALLREDUCE(maxval(strack%id),strack%idcount,1,MPI_INTEGER,MPI_MAX,cfg%comm,ierr)
         ! Update the band
         call vf%update_band()
         ! Perform interface reconstruction from VOF field
         call vf%build_interface()
         ! Set interface planes at the boundaries
         call vf%set_full_bcond()
         ! Create discontinuous polygon mesh from IRL interface
         call vf%polygonalize_interface()
         ! Calculate distance from polygons
         call vf%distance_from_polygon()
         ! Calculate subcell phasic volumes
         call vf%subcell_vol()
         ! Calculate curvature
         call vf%get_curvature()
         ! Reset moments to guarantee compatibility with interface reconstruction
         call vf%reset_volume_moments()
      end block create_and_initialize_vof
      
      ! Create a single-phase flow solver without bconds
      create_and_initialize_flow_solver: block
         ! Create flow solver
         fs=tpns(cfg=cfg,name='Two-phase NS')
         ! Assign constant viscosity to each phase
         call param_read('Liquid dynamic viscosity',fs%visc_l)
         call param_read('Gas dynamic viscosity',fs%visc_g)
         ! Assign constant density to each phase
         call param_read('Liquid density',fs%rho_l)
         call param_read('Gas density',fs%rho_g)
         ! Read in surface tension coefficient
         call param_read('Surface tension coefficient',fs%sigma)
         ps=fft3d(cfg=cfg,name='Pressure',nst=7)
         ! Setup the solver
         call fs%setup(pressure_solver=ps)
         ! Calculate cell-centered velocities and divergence
         call fs%interp_vel(Ui,Vi,Wi)
         call fs%get_div()
      end block create_and_initialize_flow_solver
      
      ! Prepare initial velocity field
      initialize_velocity: block
         use random,    only: random_normal
         use param,     only: param_exists
         use mathtools, only: Pi
         use string,    only: str_long,str_medium
         use messager,  only: die,log
         integer :: i,j,k
         ! Gaussian initial field
         Urms0=1.0
         do k=fs%cfg%kmin_,fs%cfg%kmax_
            do j=fs%cfg%jmin_,fs%cfg%jmax_
               do i=fs%cfg%imin_,fs%cfg%imax_
                  fs%U(i,j,k)=random_normal(m=0.0_WP,sd=Urms0)
                  fs%V(i,j,k)=random_normal(m=0.0_WP,sd=Urms0)
                  fs%W(i,j,k)=random_normal(m=0.0_WP,sd=Urms0)
               end do
            end do
         end do
         call fs%cfg%sync(fs%U)
         call fs%cfg%sync(fs%V)
         call fs%cfg%sync(fs%W)
         ! Compute mean and remove it from the velocity field to obtain <U>=0
         call fs%cfg%integrate(A=fs%U,integral=meanU); meanU=meanU/fs%cfg%vol_total
         call fs%cfg%integrate(A=fs%V,integral=meanV); meanV=meanV/fs%cfg%vol_total
         call fs%cfg%integrate(A=fs%W,integral=meanW); meanW=meanW/fs%cfg%vol_total
         fs%U=fs%U-meanU
         fs%V=fs%V-meanV
         fs%W=fs%W-meanW
         ! Project to ensure divergence-free
         call fs%get_div()
         rho=1.0_WP
         fs%psolv%rhs=-fs%cfg%vol*fs%div*rho/time%dt
         fs%psolv%sol=0.0_WP
         call fs%psolv%solve()
         call fs%shift_p(fs%psolv%sol)
         call fs%get_pgrad(fs%psolv%sol,resU,resV,resW)
         fs%P=fs%P+fs%psolv%sol
         fs%U=fs%U-time%dt*resU
         fs%V=fs%V-time%dt*resV
         fs%W=fs%W-time%dt*resW
         ! Calculate cell-centered velocities and divergence
         call fs%interp_vel(Ui,Vi,Wi)
         call fs%get_div()
      end block initialize_velocity
      
      ! Create surfmesh object for interface polygon output
      create_smesh: block
         use irl_fortran_interface
         integer :: i,j,k,nplane,np
         ! Include an extra variable for structure id
         smesh=surfmesh(nvar=1,name='plic')
         smesh%varname(1)='id'
         ! Transfer polygons to smesh
         call vf%update_surfmesh(smesh)
         ! Also populate id variable
         smesh%var(1,:)=0.0_WP
         np=0
         do k=vf%cfg%kmin_,vf%cfg%kmax_
            do j=vf%cfg%jmin_,vf%cfg%jmax_
               do i=vf%cfg%imin_,vf%cfg%imax_
                  do nplane=1,getNumberOfPlanes(vf%liquid_gas_interface(i,j,k))
                     if (getNumberOfVertices(vf%interface_polygon(nplane,i,j,k)).gt.0) then
                        np=np+1; smesh%var(1,np)=real(strack%id(i,j,k),WP)
                     end if
                  end do
               end do
            end do
         end do
      end block create_smesh
      
      ! Add Ensight output
      create_ensight: block
         ! Create Ensight output from cfg
         ens_out=ensight(cfg=cfg,name='HIT')
         ! Create event for Ensight output
         ens_evt=event(time=time,name='Ensight output')
         call param_read('Ensight output period',ens_evt%tper)
         ! Add variables to output
         call ens_out%add_vector('velocity',Ui,Vi,Wi)
         call ens_out%add_scalar('divergence',fs%div)
         call ens_out%add_scalar('pressure',fs%P)
         call ens_out%add_scalar('VOF',vf%VF)
         call ens_out%add_scalar('curvature',vf%curv)
         call ens_out%add_scalar('id',strack%id)
         call ens_out%add_surface('vofplic',smesh)
         ! Output to ensight
         if (ens_evt%occurs()) call ens_out%write_data(time%t)
      end block create_ensight
      
      ! Create a monitor file
      create_monitor: block
         ! Prepare some info about fields
         call fs%get_cfl(time%dt,time%cfl)
         call fs%get_max()
         call vf%get_max()
         ! Create simulation monitor
         mfile=monitor(fs%cfg%amRoot,'simulation')
         call mfile%add_column(time%n,'Timestep number')
         call mfile%add_column(time%t,'Time')
         call mfile%add_column(time%dt,'Timestep size')
         call mfile%add_column(time%cfl,'Maximum CFL')
         call mfile%add_column(fs%Umax,'Umax')
         call mfile%add_column(fs%Vmax,'Vmax')
         call mfile%add_column(fs%Wmax,'Wmax')
         call mfile%add_column(fs%Pmax,'Pmax')
         call mfile%add_column(vf%VFmax,'VOF maximum')
         call mfile%add_column(vf%VFmin,'VOF minimum')
         call mfile%add_column(vf%VFint,'VOF integral')
         call mfile%add_column(vf%flotsam_error,'Flotsam error')
         call mfile%add_column(vf%thinstruct_error,'Film error')
         call mfile%add_column(vf%SDint,'SD integral')
         call mfile%add_column(fs%divmax,'Maximum divergence')
         call mfile%add_column(fs%psolv%it,'Pressure iteration')
         call mfile%add_column(fs%psolv%rerr,'Pressure error')
         call mfile%write()
         ! Create CFL monitor
         cflfile=monitor(fs%cfg%amRoot,'cfl')
         call cflfile%add_column(time%n,'Timestep number')
         call cflfile%add_column(time%t,'Time')
         call cflfile%add_column(fs%CFLst,'STension CFL')
         call cflfile%add_column(fs%CFLc_x,'Convective xCFL')
         call cflfile%add_column(fs%CFLc_y,'Convective yCFL')
         call cflfile%add_column(fs%CFLc_z,'Convective zCFL')
         call cflfile%add_column(fs%CFLv_x,'Viscous xCFL')
         call cflfile%add_column(fs%CFLv_y,'Viscous yCFL')
         call cflfile%add_column(fs%CFLv_z,'Viscous zCFL')
         call cflfile%write()
      end block create_monitor

      create_merge_split: block 
         integer :: iunit
         logical :: file_exists
         if (cfg%amRoot) then
            ! Check if the file exists
            INQUIRE(FILE="merge_split.csv", EXIST=file_exists)
            if (.not.file_exists) then
               ! Create a new file with headers if it doesn't exist
               open(newunit=iunit, file="merge_split.csv", form="formatted", status="replace", action="write")
               write(iunit, "(A)") "Event Count, Event Type, Old IDs, New ID, Time, New Vol, X, Y, Z, U, V, W, L1, L2, L3"
               close(iunit)
            end if
         end if
      end block create_merge_split

      ! Initialize an event for drop size analysis
      drop_analysis: block
         drop_evt=event(time=time,name='Drop analysis')
         call param_read('Drop analysis period',drop_evt%tper)
         if (drop_evt%occurs()) call analyse_drops()
      end block drop_analysis
      
   end subroutine simulation_init
   
   
   !> Time integrate our problem
   subroutine simulation_run
      use tpns_class, only: arithmetic_visc
      implicit none
      ! Perform time integration
      do while (.not.time%done())
         
         ! Increment time
         call fs%get_cfl(time%dt,time%cfl)
         call time%adjust_dt()
         call time%increment()
         
         ! Remember old VOF
         vf%VFold=vf%VF
         
         ! Remember old velocity
         fs%Uold=fs%U
         fs%Vold=fs%V
         fs%Wold=fs%W

         ! Prepare old staggered density (at n)
         call fs%get_olddensity(vf=vf)
         
         ! VOF solver step
         call vf%advance(dt=time%dt,U=fs%U,V=fs%V,W=fs%W)

         ! Advance stracker
         call strack%advance(make_label=label_liquid)
         !call analyze_merge_split

<<<<<<< HEAD
         ! Output master stracker lists
         print_merge_master: block
         integer :: n
         if (strack%nmerge_master.gt.0) print*,"rank",cfg%rank, 'Master merge list'
            do n=1,strack%nmerge_master
               print*,'noldid=',strack%merge_master(n)%noldid
               print*,' oldid=',strack%merge_master(n)%oldids(1:strack%merge_master(n)%noldid)
               print*,' newid=',strack%merge_master(n)%newid
            end do
         end block print_merge_master

         print_split_master: block
            integer :: n
            if (strack%nsplit_master.gt.0) print*,'Master split list'
            do n=1,strack%nsplit_master
               print*,' oldid=',strack%split_master(n)%oldid
               print*,'nnewid=',strack%split_master(n)%nnewid
               print*,' newid=',strack%split_master(n)%newids(1:strack%split_master(n)%nnewid)
               
            end do
         end block print_split_master
=======
         ! ! Output master stracker lists
         ! print_merge_master: block
         ! integer :: n,nn,ierr
         ! do nn=0,cfg%nproc
         !    if (cfg%rank.eq.nn) then
         !       print*,'rank=',nn
         !       if (strack%nmerge_master.gt.0) print*,'Master merge list'
         !       do n=1,strack%nmerge_master
         !          print*,'noldid=',strack%merge_master(n)%noldid
         !          print*,' oldid=',strack%merge_master(n)%oldids(1:strack%merge_master(n)%noldid)
         !          print*,' newid=',strack%merge_master(n)%newid
         !       end do
         !    end if
         !    call MPI_BARRIER(cfg%comm,ierr)
         ! end do   
         ! end block print_merge_master

         ! print_split_master: block
         !    integer :: n,nn,ierr
         !    do nn=0,cfg%nproc
         !       if (cfg%rank.eq.nn) then
         !          print*,'rank=',nn   
         !          if (strack%nsplit_master.gt.0) print*,'Master split list'
         !          do n=1,strack%nsplit_master
         !             print*,' oldid=',strack%split_master(n)%oldid
         !             print*,'nnewid=',strack%split_master(n)%nnewid
         !             print*,' newid=',strack%split_master(n)%newids(1:strack%split_master(n)%nnewid)         
         !          end do
         !       end if
         !       call MPI_BARRIER(cfg%comm,ierr)
         !    end do
         ! end block print_split_master
>>>>>>> d62983c2
         
         ! Prepare new staggered viscosity (at n+1)
         call fs%get_viscosity(vf=vf,strat=arithmetic_visc)

         ! Perform sub-iterations
         do while (time%it.le.time%itmax)
            
            ! Build mid-time velocity
            fs%U=0.5_WP*(fs%U+fs%Uold)
            fs%V=0.5_WP*(fs%V+fs%Vold)
            fs%W=0.5_WP*(fs%W+fs%Wold)

            ! ! Preliminary mass and momentum transport step at the interface
            call fs%prepare_advection_upwind(dt=time%dt)
            
            ! Explicit calculation of drho*u/dt from NS
            call fs%get_dmomdt(resU,resV,resW)
            
            ! Assemble explicit residual
            resU=-2.0_WP*fs%rho_U*fs%U+(fs%rho_Uold+fs%rho_U)*fs%Uold+time%dt*resU
            resV=-2.0_WP*fs%rho_V*fs%V+(fs%rho_Vold+fs%rho_V)*fs%Vold+time%dt*resV
            resW=-2.0_WP*fs%rho_W*fs%W+(fs%rho_Wold+fs%rho_W)*fs%Wold+time%dt*resW
            
            ! Apply these residuals
            fs%U=2.0_WP*fs%U-fs%Uold+resU!/fs%rho_U
            fs%V=2.0_WP*fs%V-fs%Vold+resV!/fs%rho_V
            fs%W=2.0_WP*fs%W-fs%Wold+resW!/fs%rho_W
            
            ! Apply other boundary conditions on the resulting fields
            call fs%apply_bcond(time%t,time%dt)
            
            ! Solve Poisson equation
            call fs%correct_mfr()
            call fs%get_div()
            call fs%add_surface_tension_jump(dt=time%dt,div=fs%div,vf=vf)
            fs%psolv%rhs=-fs%cfg%vol*fs%div/time%dt
            fs%psolv%sol=0.0_WP
            call fs%psolv%solve()
            call fs%shift_p(fs%psolv%sol)
            
            ! Correct velocity
            call fs%get_pgrad(fs%psolv%sol,resU,resV,resW)
            fs%P=fs%P+fs%psolv%sol
            fs%U=fs%U-time%dt*resU!/fs%rho_U
            fs%V=fs%V-time%dt*resV!/fs%rho_V
            fs%W=fs%W-time%dt*resW!/fs%rho_W
            
            ! Increment sub-iteration counter
            time%it=time%it+1
            
         end do
         
         ! Recompute interpolated velocity and divergence
         call fs%interp_vel(Ui,Vi,Wi)
         call fs%get_div()
         
         ! Output to ensight
         if (ens_evt%occurs()) then
            ! Update surfmesh object
            update_smesh: block
               use irl_fortran_interface
               integer :: i,j,k,nplane,np
               ! Transfer polygons to smesh
               call vf%update_surfmesh(smesh)
               ! Also populate id variable
               smesh%var(1,:)=0.0_WP
               np=0
               do k=vf%cfg%kmin_,vf%cfg%kmax_
                  do j=vf%cfg%jmin_,vf%cfg%jmax_
                     do i=vf%cfg%imin_,vf%cfg%imax_
                        do nplane=1,getNumberOfPlanes(vf%liquid_gas_interface(i,j,k))
                           if (getNumberOfVertices(vf%interface_polygon(nplane,i,j,k)).gt.0) then
                              np=np+1; smesh%var(1,np)=real(strack%id(i,j,k),WP)
                           end if
                        end do
                     end do
                  end do
               end do
            end block update_smesh
            call ens_out%write_data(time%t)
         end if
         
         ! Analyse droplets
         if (drop_evt%occurs()) call analyse_drops()
         
         ! Perform and output monitoring
         call fs%get_max()
         call vf%get_max()
         call mfile%write()
         call cflfile%write()
         call hitfile%write()
         call cvgfile%write()
         
      end do
      
   end subroutine simulation_run
   
   !> Finalize the NGA2 simulation
   subroutine simulation_final
      implicit none
      
      ! Get rid of all objects - need destructors
      ! monitor
      ! ensight
      ! bcond
      ! timetracker
      
      ! Deallocate work arrays
      deallocate(resU,resV,resW,Ui,Vi,Wi,gradU)
      
   end subroutine simulation_final
   
end module simulation<|MERGE_RESOLUTION|>--- conflicted
+++ resolved
@@ -677,29 +677,6 @@
          call strack%advance(make_label=label_liquid)
          !call analyze_merge_split
 
-<<<<<<< HEAD
-         ! Output master stracker lists
-         print_merge_master: block
-         integer :: n
-         if (strack%nmerge_master.gt.0) print*,"rank",cfg%rank, 'Master merge list'
-            do n=1,strack%nmerge_master
-               print*,'noldid=',strack%merge_master(n)%noldid
-               print*,' oldid=',strack%merge_master(n)%oldids(1:strack%merge_master(n)%noldid)
-               print*,' newid=',strack%merge_master(n)%newid
-            end do
-         end block print_merge_master
-
-         print_split_master: block
-            integer :: n
-            if (strack%nsplit_master.gt.0) print*,'Master split list'
-            do n=1,strack%nsplit_master
-               print*,' oldid=',strack%split_master(n)%oldid
-               print*,'nnewid=',strack%split_master(n)%nnewid
-               print*,' newid=',strack%split_master(n)%newids(1:strack%split_master(n)%nnewid)
-               
-            end do
-         end block print_split_master
-=======
          ! ! Output master stracker lists
          ! print_merge_master: block
          ! integer :: n,nn,ierr
@@ -732,7 +709,6 @@
          !       call MPI_BARRIER(cfg%comm,ierr)
          !    end do
          ! end block print_split_master
->>>>>>> d62983c2
          
          ! Prepare new staggered viscosity (at n+1)
          call fs%get_viscosity(vf=vf,strat=arithmetic_visc)
